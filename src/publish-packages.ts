--- conflicted
+++ resolved
@@ -1,125 +1,103 @@
-import * as fs from "fs";
-import * as yargs from "yargs";
-import * as common from "./lib/common";
-import NpmClient from "./lib/npm-client";
-import * as publisher from "./lib/package-publisher";
-import { done, nAtATime } from "./lib/util";
-
-if (!module.parent) {
-	if (!common.existsTypesDataFile() || !fs.existsSync("./output") || fs.readdirSync("./output").length === 0) {
-		console.log("Run parse-definitions and generate-packages first!");
-	}
-	else {
-		const dry = !!yargs.argv.dry;
-		const singleName = yargs.argv.single;
-		// For testing only. Do not use on real @types repo.
-		const shouldUnpublish = !!yargs.argv.unpublish;
-
-<<<<<<< HEAD
-		if (singleName && shouldUnpublish) {
-			throw new Error("Select only one --singleName=foo or --shouldUnpublish");
-		}
-=======
-		done((shouldUnpublish ? unpublish : main)(dry));
-	}
-}
-
-export default async function main(dry: boolean): Promise<void> {
-	if (!dry) {
-		checkLoggedIn();
-	}
-	doPublish(dry);
-}
-
-export function checkLoggedIn(): void {
-	let whoami: string;
-	try {
-		whoami = child_process.execSync("npm whoami", { encoding: "utf8" }).trim();
-	}
-	catch (err) {
-		whoami = "";
-	}
->>>>>>> 5ae460d5
-
-		go().catch(console.error);
-
-		async function go(): Promise<void> {
-			if (shouldUnpublish) {
-				await unpublish(dry);
-			}
-			else {
-				const client = await NpmClient.create();
-				if (singleName) {
-					await single(client, singleName, dry);
-				}
-				else {
-					await main(client, dry);
-				}
-			}
-		}
-	}
-}
-
-export default async function main(client: NpmClient, dry: boolean): Promise<void> {
-	const log: string[] = [];
-	if (dry) {
-		console.log("=== DRY RUN ===");
-		log.push("=== DRY RUN ===");
-	}
-
-	const packagesShouldPublish: common.AnyPackage[] = [];
-
-	log.push("Checking which packages we should publish");
-	await nAtATime(100, allPackages(), async pkg => {
-		const [shouldPublish, checkLog] = await publisher.shouldPublish(pkg);
-
-		if (shouldPublish) {
-			packagesShouldPublish.push(pkg);
-		}
-
-		log.push(`Checking ${pkg.libraryName}...`);
-		writeLogs(checkLog);
-	});
-
-	packagesShouldPublish.sort((pkgA, pkgB) => pkgA.libraryName.localeCompare(pkgB.libraryName));
-
-	for (const pkg of packagesShouldPublish) {
-		console.log(`Publishing ${pkg.libraryName}...`);
-		const publishLog = await publisher.publishPackage(client, pkg, dry);
-		writeLogs(publishLog);
-	}
-
-	function writeLogs(res: common.LogResult): void {
-		for (const line of res.infos) {
-			log.push(`   * ${line}`);
-		}
-		for (const err of res.errors) {
-			log.push(`   * ERROR: ${err}`);
-			console.error(` Error! ${err}`);
-		}
-	}
-
-	common.writeLogSync("publishing.md", log);
-	console.log("Done!");
-}
-
-async function single(client: NpmClient, name: string, dry: boolean): Promise<void> {
-	const pkg = allPackages().find(p => p.typingsPackageName === name);
-	if (pkg === undefined) {
-		throw new Error(`Can't find a package named ${name}`);
-	}
-
-	const publishLog = await publisher.publishPackage(client, pkg, dry);
-
-	console.log(publishLog);
-}
-
-async function unpublish(dry: boolean): Promise<void> {
-	for (const pkg of allPackages()) {
-		await publisher.unpublishPackage(pkg, dry);
-	}
-}
-
-function allPackages(): common.AnyPackage[] {
-	return (common.readTypings() as common.AnyPackage[]).concat(common.readNotNeededPackages());
-}
+import * as fs from "fs";
+import * as yargs from "yargs";
+import * as common from "./lib/common";
+import NpmClient from "./lib/npm-client";
+import * as publisher from "./lib/package-publisher";
+import { done, nAtATime } from "./lib/util";
+
+if (!module.parent) {
+	if (!common.existsTypesDataFile() || !fs.existsSync("./output") || fs.readdirSync("./output").length === 0) {
+		console.log("Run parse-definitions and generate-packages first!");
+	}
+	else {
+		const dry = !!yargs.argv.dry;
+		const singleName = yargs.argv.single;
+		// For testing only. Do not use on real @types repo.
+		const shouldUnpublish = !!yargs.argv.unpublish;
+
+		if (singleName && shouldUnpublish) {
+			throw new Error("Select only one --singleName=foo or --shouldUnpublish");
+		}
+
+		done(go());
+
+		async function go(): Promise<void> {
+			if (shouldUnpublish) {
+				await unpublish(dry);
+			}
+			else {
+				const client = await NpmClient.create();
+				if (singleName) {
+					await single(client, singleName, dry);
+				}
+				else {
+					await main(client, dry);
+				}
+			}
+		}
+	}
+}
+
+export default async function main(client: NpmClient, dry: boolean): Promise<void> {
+	const log: string[] = [];
+	if (dry) {
+		console.log("=== DRY RUN ===");
+		log.push("=== DRY RUN ===");
+	}
+
+	const packagesShouldPublish: common.AnyPackage[] = [];
+
+	log.push("Checking which packages we should publish");
+	await nAtATime(100, allPackages(), async pkg => {
+		const [shouldPublish, checkLog] = await publisher.shouldPublish(pkg);
+
+		if (shouldPublish) {
+			packagesShouldPublish.push(pkg);
+		}
+
+		log.push(`Checking ${pkg.libraryName}...`);
+		writeLogs(checkLog);
+	});
+
+	packagesShouldPublish.sort((pkgA, pkgB) => pkgA.libraryName.localeCompare(pkgB.libraryName));
+
+	for (const pkg of packagesShouldPublish) {
+		console.log(`Publishing ${pkg.libraryName}...`);
+		const publishLog = await publisher.publishPackage(client, pkg, dry);
+		writeLogs(publishLog);
+	}
+
+	function writeLogs(res: common.LogResult): void {
+		for (const line of res.infos) {
+			log.push(`   * ${line}`);
+		}
+		for (const err of res.errors) {
+			log.push(`   * ERROR: ${err}`);
+			console.error(` Error! ${err}`);
+		}
+	}
+
+	common.writeLogSync("publishing.md", log);
+	console.log("Done!");
+}
+
+async function single(client: NpmClient, name: string, dry: boolean): Promise<void> {
+	const pkg = allPackages().find(p => p.typingsPackageName === name);
+	if (pkg === undefined) {
+		throw new Error(`Can't find a package named ${name}`);
+	}
+
+	const publishLog = await publisher.publishPackage(client, pkg, dry);
+
+	console.log(publishLog);
+}
+
+async function unpublish(dry: boolean): Promise<void> {
+	for (const pkg of allPackages()) {
+		await publisher.unpublishPackage(pkg, dry);
+	}
+}
+
+function allPackages(): common.AnyPackage[] {
+	return (common.readTypings() as common.AnyPackage[]).concat(common.readNotNeededPackages());
+}