--- conflicted
+++ resolved
@@ -188,22 +188,10 @@
 function regexpIndexOf(s: string, rgx: RegExp, start: number): number {
 	const index = s.slice(start).search(rgx);
 	return index === -1 ? index : index + start;
-<<<<<<< HEAD
 }
 
 declare module "parsimmon" {
-	export function Parser<T>(fn: (input: string, index: number) => pm.Result<T>): pm.Parser<T>;
-	export function makeSuccess<T>(endIndex: number, result: T): pm.Result<T>;
-	export function makeFailure(index: number, expected: string): pm.Result<any>;
-
-	export function sepBy1<T>(a: pm.Parser<T>, b: pm.Parser<any>): Parser<T[]>;
-	export function seqMap<T, U, V, W, X, Y, Z, AA, BB, CC>(
-		p1: Parser<T>, p2: Parser<U>, p3: Parser<V>, p4: Parser<W>, p5: Parser<X>, p6: Parser<Y>, p7: Parser<Z>, p8: Parser<AA>, p9: Parser<BB>,
-		cb: (a1: T, a2: U, a3: V, a4: W, a5: X, a6: Y, a7: Z, a8: AA, a9: BB) => CC): Parser<CC>;
-
-	export interface Parser<T> {
-		fallback<U>(value: U): Parser<T | U>;
-	}
-=======
->>>>>>> c7e7c9bd
+	export function seqMap<T, U, V, W, X, Y, Z, A, B, C>(
+		p1: Parser<T>, p2: Parser<U>, p3: Parser<V>, p4: Parser<W>, p5: Parser<X>, p6: Parser<Y>, p7: Parser<Z>, p8: Parser<A>, p9: Parser<B>,
+		cb: (a1: T, a2: U, a3: V, a4: W, a5: X, a6: Y, a7: Z, a8: A, a9: B) => C): Parser<C>;
 }